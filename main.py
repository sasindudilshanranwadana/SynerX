--- conflicted
+++ resolved
@@ -156,14 +156,9 @@
 
 # ---------- MAIN ---------- #
 
-<<<<<<< HEAD
-def main():
-    video_info = sv.VideoInfo.from_video_path(video_path=VIDEO_PATH)
-    video_info.fps = TARGET_FPS
-=======
 def main(video_path=VIDEO_PATH, output_video_path=OUTPUT_VIDEO_PATH):
     video_info = sv.VideoInfo.from_video_path(video_path)
-    video_info.fps = 30
+    video_info.fps = TARGET_FPS
     # ---------- HEAT-MAP INITIALISATION ----------
     W, H = video_info.resolution_wh
     heat_raw = np.zeros((H, W), dtype=np.float32)
@@ -178,7 +173,6 @@
     KERNEL = (KERNEL @ KERNEL.T).astype(np.float32)
     kH, kW = KERNEL.shape
     # --------------------------------------------
->>>>>>> 51c4e164
 
     model = YOLO(MODEL_PATH)
     model.fuse()
@@ -265,8 +259,6 @@
                 detections = detections[polygon_zone.trigger(detections)].with_nms(threshold=NMS_THRESHOLD)
                 detections = tracker.update_with_detections(detections)
 
-<<<<<<< HEAD
-=======
                 # ---------- HEAT-MAP ACCUMULATION ----------
                 for (x1, y1, x2, y2), conf in zip(detections.xyxy, detections.confidence):
                     cx, cy = int((x1 + x2) / 2), int((y1 + y2) / 2)   # bbox centre
@@ -281,8 +273,6 @@
                     heat_raw[y0:y1p, x0:x1p] += KERNEL[ky0:ky1, kx0:kx1] * conf
                 # -------------------------------------------
 
-                # Shift track IDs by offset
->>>>>>> 51c4e164
                 detections.tracker_id = [tid + tracker_id_offset for tid in detections.tracker_id]
 
                 anchor_pts = detections.get_anchors_coordinates(anchor=sv.Position.BOTTOM_CENTER)
